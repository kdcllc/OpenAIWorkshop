--- conflicted
+++ resolved
@@ -2,127 +2,6 @@
 ### responsbility definition: expertise, scope, conversation script, style 
 import openai
 import inspect
-<<<<<<< HEAD
-=======
-env_path = Path('.') / 'secrets.env'
-load_dotenv(dotenv_path=env_path)
-openai.api_key =  os.environ.get("AZURE_OPENAI_API_KEY")
-openai.api_base =  os.environ.get("AZURE_OPENAI_ENDPOINT")
-openai.api_type = "azure"
-emb_engine = os.getenv("AZURE_OPENAI_EMB_DEPLOYMENT")
-emb_engine = emb_engine.strip('"')
-class Search_Client():
-    def __init__(self,emb_map_file_path):
-        with open(emb_map_file_path) as file:
-            self.chunks_emb = json.load(file)
-
-    def find_article(self,question, topk=3):  
-        """  
-        Given an input vector and a dictionary of label vectors,  
-        returns the label with the highest cosine similarity to the input vector.  
-        """  
-        input_vector = get_embedding(question, engine = emb_engine)        
-        # Compute cosine similarity between input vector and each label vector
-        cosine_list=[]  
-        for chunk_id,chunk_content, vector in self.chunks_emb:  
-            #by default, we use embedding for the entire content of the topic (plus topic descrition).
-            # If you you want to use embedding on just topic name and description use this code cosine_sim = cosine_similarity(input_vector, vector[0])
-            cosine_sim = cosine_similarity(input_vector, vector) 
-            cosine_list.append((chunk_id,chunk_content,cosine_sim ))
-        cosine_list.sort(key=lambda x:x[2],reverse=True)
-        cosine_list= cosine_list[:topk]
-        best_chunks =[chunk[0] for chunk in cosine_list]
-        contents = [chunk[1] for chunk in cosine_list]
-        text_content = ""
-        for chunk_id, content in zip(best_chunks, contents):
-            text_content += f"{chunk_id}\n{content}\n"
-
-        return text_content
-
-
-#azcs implementation
-if os.getenv("USE_AZCS") == "True":
-    service_endpoint = os.getenv("AZURE_SEARCH_SERVICE_ENDPOINT") 
-    index_name = os.getenv("AZURE_SEARCH_INDEX_NAME") 
-    index_name = index_name.strip('"')
-    key = os.getenv("AZURE_SEARCH_ADMIN_KEY") 
-    key = key.strip('"')
-    # @retry(wait=wait_random_exponential(min=1, max=20), stop=stop_after_attempt(6))
-    # Function to generate embeddings for title and content fields, also used for query embeddings
-    def generate_embeddings(text):
-        print("emb_engine", emb_engine)
-        openai.api_version = "2023-05-15"
-        response = openai.Embedding.create(
-            input=text, engine=emb_engine)
-        embeddings = response['data'][0]['embedding']
-        return embeddings
-    credential = AzureKeyCredential(key)
-    azcs_search_client = SearchClient(service_endpoint, index_name =index_name , credential=credential)
-else:
-    faiss_search_client = Search_Client("../data/chunk_emb_map.json")
-
-def search_knowledgebase_acs(search_query):
-    vector = Vector(value=generate_embeddings(search_query), k=3, fields="contentVector")
-    print("search query: ", search_query)
-    results = azcs_search_client.search(  
-        search_text=search_query,  
-        vectors= [vector],
-        select=["policy_type","policy"],
-        top=5
-    )  
-    text_content =""
-    for result in results:  
-        text_content += f"{result['policy_type']}\n{result['policy']}\n"
-    print("text_content", text_content)
-    return text_content
-
-def search_knowledgebase_faiss(search_query):
-    return faiss_search_client.find_article(search_query)
-
-def search_knowledgebase(search_query):
-    if os.getenv("USE_AZCS") == "True":
-        print("using azcs")
-        return search_knowledgebase_acs(search_query)
-    else:
-        print("using faiss")
-        return search_knowledgebase_faiss(search_query)
-
-
-
-###Sematic caching implementation
-if os.getenv("USE_SEMANTIC_CACHE") == "True":
-    cache_index_name = os.getenv("CACHE_INDEX_NAME")
-    cache_index_name= cache_index_name.strip('"')
-    azcs_semantic_cache_search_client = SearchClient(service_endpoint, cache_index_name, credential=credential)
-
-def add_to_cache(search_query, gpt_response):
-    search_doc = {
-                 "id" : str(uuid.uuid4()),
-                 "search_query" : search_query,
-                 "search_query_vector" : generate_embeddings(search_query),
-                "gpt_response" : gpt_response
-              }
-    azcs_semantic_cache_search_client.upload_documents(documents = [search_doc])
-
-def get_cache(search_query):
-    vector = Vector(value=generate_embeddings(search_query), k=3, fields="search_query_vector")
-  
-    results = azcs_semantic_cache_search_client.search(  
-        search_text=None,  
-        vectors= [vector],
-        select=["gpt_response"],
-    )  
-    try:
-        result =next(results)
-        print("threshold ", result['@search.score'])
-        if result['@search.score']>= float(os.getenv("SEMANTIC_HIT_THRESHOLD")):
-            return result['gpt_response']
-    except StopIteration:
-        pass
-
-    return None
-
->>>>>>> 022b909a
 
 def gpt_stream_wrapper(response):
     for chunk in response:
@@ -175,153 +54,3 @@
     for name, param in params.items():
         if param.default is param.empty and name not in args:
             return False
-
-<<<<<<< HEAD
-    return True
-=======
-    return True
-
-class Smart_Agent(Agent):
-    """
-    Agent that can use other agents and tools to answer questions.
-
-    Args:
-        persona (str): The persona of the agent.
-        tools (list): A list of {"tool_name":tool} that the agent can use to answer questions. Tool must have a run method that takes a question and returns an answer.
-        stop (list): A list of strings that the agent will use to stop the conversation.
-        init_message (str): The initial message of the agent. Defaults to None.
-        engine (str): The name of the GPT engine to use. Defaults to "gpt-35-turbo".
-
-    Methods:
-        llm(new_input, stop, history=None, stream=False): Generates a response to the input using the LLM model.
-        _run(new_input, stop, history=None, stream=False): Runs the agent and generates a response to the input.
-        run(new_input, history=None, stream=False): Runs the agent and generates a response to the input.
-
-    Attributes:
-        persona (str): The persona of the agent.
-        tools (list): A list of {"tool_name":tool} that the agent can use to answer questions. Tool must have a run method that takes a question and returns an answer.
-        stop (list): A list of strings that the agent will use to stop the conversation.
-        init_message (str): The initial message of the agent.
-        engine (str): The name of the GPT engine to use.
-    """
-
-    def __init__(self, persona,functions_spec, functions_list, name=None, init_message=None, engine =os.getenv("AZURE_OPENAI_CHAT_DEPLOYMENT")):
-        super().__init__(engine=engine,persona=persona, init_message=init_message, name=name)
-        self.functions_spec = functions_spec
-        self.functions_list= functions_list
-
-    def run(self, user_input, conversation=None, stream = False, api_version = "2023-07-01-preview"):
-        openai.api_version = api_version
-        if user_input is None: #if no input return init message
-            return self.init_history, self.init_history[1]["content"]
-        if conversation is None: #if no history return init message
-            conversation = self.init_history.copy()
-        conversation.append({"role": "user", "content": user_input})
-        i=0
-        query_used = None
-
-        while True:
-            try:
-                i+=1
-                print("conversation\n", conversation)
-                response = openai.ChatCompletion.create(
-                    deployment_id=self.engine, # The deployment name you chose when you deployed the GPT-35-turbo or GPT-4 model.
-                    messages=conversation,
-                functions=self.functions_spec,
-                function_call="auto", 
-                )
-                response_message = response["choices"][0]["message"]
-
-
-                    # Step 2: check if GPT wanted to call a function
-                if  response_message.get("function_call"):
-                    print("Recommended Function call:")
-                    print(response_message.get("function_call"))
-                    print()
-                    
-                    # Step 3: call the function
-                    # Note: the JSON response may not always be valid; be sure to handle errors
-                    
-                    function_name = response_message["function_call"]["name"]
-                    
-                    # verify function exists
-                    if function_name not in self.functions_list:
-                        print("function list:", self.functions_list)
-                        raise Exception("Function " + function_name + " does not exist")
-                    function_to_call = self.functions_list[function_name]  
-                    
-                    # verify function has correct number of arguments
-                    function_args = json.loads(response_message["function_call"]["arguments"])
-
-                    if check_args(function_to_call, function_args) is False:
-                        raise Exception("Invalid number of arguments for function: " + function_name)
-                    
-
-                    # check if there's an opprotunity to use semantic cache
-                    if function_name =="search_knowledgebase":
-                        if os.getenv("USE_SEMANTIC_CACHE") == "True":
-                            search_query = function_args["search_query"]
-                            cache_output = get_cache(search_query)
-                            if cache_output is not None:
-                                print("semantic cache hit")
-                                conversation.append({"role": "assistant", "content": cache_output})
-                                return False, query_used,conversation, cache_output
-                            else:
-                                print("semantic cache missed")
-                                query_used = search_query
-
-
-                    function_response = function_to_call(**function_args)
-                    print("Output of function call:")
-                    print(function_response)
-                    print()
-
-                    
-                    # Step 4: send the info on the function call and function response to GPT
-                    
-                    # adding assistant response to messages
-                    conversation.append(
-                        {
-                            "role": response_message["role"],
-                            "name": response_message["function_call"]["name"],
-                            "content": response_message["function_call"]["arguments"],
-                        }
-                    )
-
-                    # adding function response to messages
-                    conversation.append(
-                        {
-                            "role": "function",
-                            "name": function_name,
-                            "content": function_response,
-                        }
-                    )  # extend conversation with function response
-                    openai.api_version = api_version
-                
-                    second_response = openai.ChatCompletion.create(
-                        messages=conversation,
-                        deployment_id=self.engine,
-                        stream=stream,
-                    )  # get a new response from GPT where it can see the function response
-
-                    if not stream:
-                        assistant_response = second_response["choices"][0]["message"]["content"]
-                        conversation.append({"role": "assistant", "content": assistant_response})
-
-                    else:
-                        assistant_response = second_response
-
-                    return stream,query_used, conversation, assistant_response
-                else:
-                    assistant_response = response_message["content"]
-                    conversation.append({"role": "assistant", "content": assistant_response})
-                break
-            except Exception as e:
-                if i>3: 
-                    assistant_response="Haizz, my memory is having some trouble, can you repeat what you just said?"
-                    break
-                print("Exception as below, will retry\n", str(e))
-                time.sleep(8)
-
-        return False,query_used, conversation, assistant_response
->>>>>>> 022b909a
