--- conflicted
+++ resolved
@@ -17,13 +17,8 @@
         self.azure_openai_key = os.getenv("AZURE_OPENAI_API_KEY")  
         self.azure_openai_endpoint = os.getenv("AZURE_OPENAI_ENDPOINT")  
         self.api_version = os.getenv("AZURE_OPENAI_API_VERSION")  
-<<<<<<< HEAD
-        self.mcp_server_uri = os.getenv("MCP_SERVER_URI")  
-        self.openai_model_name = os.getenv("OPENAI_MODEL_NAME", "gpt-4o")  
-=======
         self.mcp_server_uri = os.getenv("MCP_SERVER_URI") 
         self.openai_model_name = os.getenv("OPENAI_MODEL_NAME")  
->>>>>>> 08ee3bc7
   
         self.session_id = session_id  
         self.state_store = state_store  
